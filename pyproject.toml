--- conflicted
+++ resolved
@@ -26,31 +26,20 @@
 dynamic = ["version"]
 
 dependencies = [
-<<<<<<< HEAD
-    "DLite-Python >=0.4.3,<1",
+    "DLite-Python >=0.4.5,<1",
     "optimade[server] ~=1.0",
     "oteapi-core ~=0.6.0",
     # A newer version of oteapi-dlite can be used once #192 is closed and included in
     # a release: https://github.com/EMMC-ASBL/oteapi-dlite/pull/192
     # "oteapi-dlite >=0.1.6,<1",
     "oteapi-dlite @ git+https://github.com/EMMC-ASBL/oteapi-dlite.git@cwa/close-187-migrate-to-pydantic-v2",
-=======
-    "DLite-Python >=0.4.5,<1",
-    "optimade[server] >=0.25,<1",
-    "oteapi-core >=0.5.2,<0.6",
-    "oteapi-dlite >=0.1.6,<1",
->>>>>>> 242f28a8
     "requests ~=2.31",
 ]
 
 [project.optional-dependencies]
 examples = [
     "jupyter ~=1.0",
-<<<<<<< HEAD
     "otelib ~=0.4.1",
-=======
-    "otelib >=0.3.2,<0.4",
->>>>>>> 242f28a8
 ]
 doc = [
     "mike ~=2.0",
@@ -166,7 +155,6 @@
 
 [tool.pytest.ini_options]
 minversion = "7.0"
-<<<<<<< HEAD
 addopts = "-rs --cov=oteapi_optimade --cov-report=term-missing"
 filterwarnings = [
     # Make all warnings errors (failing pytest)
@@ -179,14 +167,6 @@
     "ignore:.*reset_field().*:DeprecationWarning",
 
     # Python 3.10 deprecation warning coming from oteapi-core
-=======
-addopts = "-rs --cov=oteapi_optimade --cov-report=term-missing:skip-covered --no-cov-on-fail"
-filterwarnings = [
-    # Fail on any warning
-    "error",
-
-    # Temporarily ignore warning related to importlib.metadata
     # To follow the solution, see this issue: https://github.com/EMMC-ASBL/oteapi-core/issues/395
->>>>>>> 242f28a8
     "ignore:.*SelectableGroups dict interface is deprecated.*:DeprecationWarning",
 ]