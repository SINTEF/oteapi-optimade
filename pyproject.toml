[build-system]
requires = ["flit_core >=3.4,<4"]
build-backend = "flit_core.buildapi"

[project]
name = "oteapi-optimade"
authors = [
    {name = "Casper Welzel Andersen", email = "casper.w.andersen@sintef.no"},
]
description = "OTE-API Plugin for OPTIMADE."
readme = "README.md"
license = {file = "LICENSE"}
classifiers = [
    "Development Status :: 2 - Pre-Alpha",
    "License :: OSI Approved :: MIT License",
    "Programming Language :: Python :: 3",
    "Programming Language :: Python :: 3.9",
    "Programming Language :: Python :: 3.10",
    # "Framework :: OTE-API",
    "Environment :: Plugins",
    "Natural Language :: English",
    "Operating System :: OS Independent",
]
keywords = ["OTE", "OPTIMADE", "OTE-API"]
requires-python = "~=3.9"
dynamic = ["version"]

dependencies = [
    "DLite-Python >=0.3.22,<1,!=0.4.0,!=0.4.1",
    "optimade[server] ~=0.25",
    "oteapi-core ~=0.5",
    "oteapi-dlite >=0.1.5,<1",
    "psycopg2-binary !=2.9.9",
    "requests ~=2.31",
]

[project.optional-dependencies]
examples = [
    "jupyter ~=1.0",
    "otelib ~=0.3",
]
doc = [
    "jupyter ~=1.0",
    "otelib ~=0.3",
    "mike ~=1.1",
    "mkdocs ~=1.5",
    "mkdocs-awesome-pages-plugin ~=2.9",
    "mkdocs-jupyter ~=0.24.5",
    "mkdocs-material ~=9.4",
    "mkdocstrings[python-legacy] ~=0.23.0",
]
test = [
    "pytest ~=7.4",
    "pytest-cov ~=4.1",
    "pyyaml ~=6.0",
    "requests-mock ~=1.11",
]
pre-commit = [
    "pre-commit ~=3.4",
<<<<<<< HEAD
    "pylint ~=3.0",
=======
>>>>>>> 973e8f26
]
dev = [
    "mike ~=1.1",
    "mkdocs ~=1.5",
    "mkdocs-awesome-pages-plugin ~=2.9",
    "mkdocs-jupyter ~=0.24.5",
    "mkdocs-material ~=9.4",
    "mkdocstrings[python-legacy] ~=0.23.0",
    "jupyter ~=1.0",
    "otelib ~=0.3",
    "pre-commit ~=3.4",
<<<<<<< HEAD
    "pylint ~=3.0",
=======
>>>>>>> 973e8f26
    "pytest ~=7.4",
    "pytest-cov ~=4.1",
    "pyyaml ~=6.0",
    "requests-mock ~=1.11",
]

[project.urls]
Home = "https://github.com/SINTEF/oteapi-optimade"
Documentation = "https://SINTEF.github.io/oteapi-optimade"
Source = "https://github.com/SINTEF/oteapi-optimade"
"Issue Tracker" = "https://github.com/SINTEF/oteapi-optimade/issues"
Changelog = "https://github.com/SINTEF/oteapi-optimade/blob/main/CHANGELOG.md"
Package = "https://pypi.org/project/oteapi-optimade"

[project.entry-points."oteapi.download"]
[project.entry-points."oteapi.filter"]
"oteapi_optimade.optimade" = "oteapi_optimade.strategies.filter:OPTIMADEFilterStrategy"
"oteapi_optimade.OPTIMADE" = "oteapi_optimade.strategies.filter:OPTIMADEFilterStrategy"
"oteapi_optimade.OPTiMaDe" = "oteapi_optimade.strategies.filter:OPTIMADEFilterStrategy"
[project.entry-points."oteapi.function"]
[project.entry-points."oteapi.mapping"]
[project.entry-points."oteapi.parse"]
"oteapi_optimade.application/vnd.optimade+json" = "oteapi_optimade.strategies.parse:OPTIMADEParseStrategy"
"oteapi_optimade.application/vnd.OPTIMADE+json" = "oteapi_optimade.strategies.parse:OPTIMADEParseStrategy"
"oteapi_optimade.application/vnd.OPTiMaDe+json" = "oteapi_optimade.strategies.parse:OPTIMADEParseStrategy"
"oteapi_optimade.application/vnd.optimade+JSON" = "oteapi_optimade.strategies.parse:OPTIMADEParseStrategy"
"oteapi_optimade.application/vnd.OPTIMADE+JSON" = "oteapi_optimade.strategies.parse:OPTIMADEParseStrategy"
"oteapi_optimade.application/vnd.OPTiMaDe+JSON" = "oteapi_optimade.strategies.parse:OPTIMADEParseStrategy"
"oteapi_optimade.application/vnd.optimade" = "oteapi_optimade.strategies.parse:OPTIMADEParseStrategy"
"oteapi_optimade.application/vnd.OPTIMADE" = "oteapi_optimade.strategies.parse:OPTIMADEParseStrategy"
"oteapi_optimade.application/vnd.OPTiMaDe" = "oteapi_optimade.strategies.parse:OPTIMADEParseStrategy"
"oteapi_optimade.application/vnd.optimade+dlite" = "oteapi_optimade.dlite.parse:OPTIMADEDLiteParseStrategy"
"oteapi_optimade.application/vnd.OPTIMADE+dlite" = "oteapi_optimade.dlite.parse:OPTIMADEDLiteParseStrategy"
"oteapi_optimade.application/vnd.OPTiMaDe+dlite" = "oteapi_optimade.dlite.parse:OPTIMADEDLiteParseStrategy"
"oteapi_optimade.application/vnd.optimade+DLite" = "oteapi_optimade.dlite.parse:OPTIMADEDLiteParseStrategy"
"oteapi_optimade.application/vnd.OPTIMADE+DLite" = "oteapi_optimade.dlite.parse:OPTIMADEDLiteParseStrategy"
"oteapi_optimade.application/vnd.OPTiMaDe+DLite" = "oteapi_optimade.dlite.parse:OPTIMADEDLiteParseStrategy"
[project.entry-points."oteapi.resource"]
"oteapi_optimade.optimade" = "oteapi_optimade.strategies.resource:OPTIMADEResourceStrategy"
"oteapi_optimade.OPTIMADE" = "oteapi_optimade.strategies.resource:OPTIMADEResourceStrategy"
"oteapi_optimade.OPTiMaDe" = "oteapi_optimade.strategies.resource:OPTIMADEResourceStrategy"
"oteapi_optimade.optimade+dlite" = "oteapi_optimade.strategies.resource:OPTIMADEResourceStrategy"
"oteapi_optimade.OPTIMADE+dlite" = "oteapi_optimade.strategies.resource:OPTIMADEResourceStrategy"
"oteapi_optimade.OPTiMaDe+dlite" = "oteapi_optimade.strategies.resource:OPTIMADEResourceStrategy"
"oteapi_optimade.optimade+DLite" = "oteapi_optimade.strategies.resource:OPTIMADEResourceStrategy"
"oteapi_optimade.OPTIMADE+DLite" = "oteapi_optimade.strategies.resource:OPTIMADEResourceStrategy"
"oteapi_optimade.OPTiMaDe+DLite" = "oteapi_optimade.strategies.resource:OPTIMADEResourceStrategy"

[project.entry-points."oteapi.transformation"]

[tool.flit.module]
name = "oteapi_optimade"

[tool.flit.sdist]
exclude = [
    ".github/",
    "tests/",
    ".gitignore",
    ".pre-commit-config.yaml",
]

[tool.mypy]
python_version = "3.9"
ignore_missing_imports = true
scripts_are_modules = true
warn_unused_configs = true
show_error_codes = true
allow_redefinition = true
plugins = ["pydantic.mypy"]

<<<<<<< HEAD
[tool.pylint.messages_control]
max-line-length = 90
disable = [
    "duplicate-code",
    "no-name-in-module",
    "too-few-public-methods",
    "no-self-argument"
]
max-args = 10

=======
>>>>>>> 973e8f26
[tool.pytest.ini_options]
minversion = "6.0"
addopts = "-rs --cov=oteapi_optimade --cov-report=term --durations=10"
filterwarnings = [
    "ignore:.*imp module.*:DeprecationWarning",
    "ignore:.*_yaml extension module.*:DeprecationWarning"
]<|MERGE_RESOLUTION|>--- conflicted
+++ resolved
@@ -57,10 +57,6 @@
 ]
 pre-commit = [
     "pre-commit ~=3.4",
-<<<<<<< HEAD
-    "pylint ~=3.0",
-=======
->>>>>>> 973e8f26
 ]
 dev = [
     "mike ~=1.1",
@@ -72,10 +68,6 @@
     "jupyter ~=1.0",
     "otelib ~=0.3",
     "pre-commit ~=3.4",
-<<<<<<< HEAD
-    "pylint ~=3.0",
-=======
->>>>>>> 973e8f26
     "pytest ~=7.4",
     "pytest-cov ~=4.1",
     "pyyaml ~=6.0",
@@ -146,19 +138,6 @@
 allow_redefinition = true
 plugins = ["pydantic.mypy"]
 
-<<<<<<< HEAD
-[tool.pylint.messages_control]
-max-line-length = 90
-disable = [
-    "duplicate-code",
-    "no-name-in-module",
-    "too-few-public-methods",
-    "no-self-argument"
-]
-max-args = 10
-
-=======
->>>>>>> 973e8f26
 [tool.pytest.ini_options]
 minversion = "6.0"
 addopts = "-rs --cov=oteapi_optimade --cov-report=term --durations=10"
