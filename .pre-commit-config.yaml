default_language_version:
  python: python3.9

repos:
  - repo: https://github.com/pre-commit/pre-commit-hooks
    rev: v4.5.0
    hooks:
    - id: check-toml
      name: Check TOML
    - id: check-yaml
      name: Check YAML
    - id: debug-statements
    - id: end-of-file-fixer
    - id: mixed-line-ending
    - id: name-tests-test
      args: ["--pytest-test-first"]
    - id: trailing-whitespace
      args: [--markdown-linebreak-ext=md]

<<<<<<< HEAD
  - repo: https://github.com/astral-sh/ruff-pre-commit
    rev: v0.1.11
=======
  - repo: https://github.com/asottile/pyupgrade
    rev: v3.15.0
>>>>>>> 242f28a8
    hooks:
    - id: pyupgrade
      args: [--py39-plus, --keep-runtime-typing]

  - repo: https://github.com/ambv/black
    rev: 23.12.1
    hooks:
    - id: black

  - repo: https://github.com/adamchainz/blacken-docs
    rev: 1.16.0
    hooks:
      - id: blacken-docs
        additional_dependencies: [black]

  - repo: https://github.com/astral-sh/ruff-pre-commit
    rev: v0.1.5
    hooks:
    - id: ruff
      args: ["--fix", "--exit-non-zero-on-fix", "--show-fixes"]

  - repo: https://github.com/PyCQA/bandit
    rev: 1.7.6
    hooks:
    - id: bandit
      args: ["-r"]
      files: ^oteapi_optimade/.*$

  - repo: https://github.com/pre-commit/mirrors-mypy
    rev: v1.8.0
    hooks:
    - id: mypy
      exclude: ^tests/.*$
      additional_dependencies:
        - "types-requests"
        - "pydantic<2"

  - repo: https://github.com/SINTEF/ci-cd
    rev: v2.7.1
    hooks:
    - id: docs-api-reference
      args:
      - "--package-dir=oteapi_optimade"
      - "--full-docs-folder=models"
    - id: docs-landing-page<|MERGE_RESOLUTION|>--- conflicted
+++ resolved
@@ -17,13 +17,8 @@
     - id: trailing-whitespace
       args: [--markdown-linebreak-ext=md]
 
-<<<<<<< HEAD
-  - repo: https://github.com/astral-sh/ruff-pre-commit
-    rev: v0.1.11
-=======
   - repo: https://github.com/asottile/pyupgrade
     rev: v3.15.0
->>>>>>> 242f28a8
     hooks:
     - id: pyupgrade
       args: [--py39-plus, --keep-runtime-typing]
@@ -40,7 +35,7 @@
         additional_dependencies: [black]
 
   - repo: https://github.com/astral-sh/ruff-pre-commit
-    rev: v0.1.5
+    rev: v0.1.11
     hooks:
     - id: ruff
       args: ["--fix", "--exit-non-zero-on-fix", "--show-fixes"]
