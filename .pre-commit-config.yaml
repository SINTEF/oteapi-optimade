# To install the git pre-commit hook run:
#   pre-commit install
# To update the pre-commit hooks run:
#   pre-commit autoupdate
repos:
  - repo: https://github.com/pre-commit/pre-commit-hooks
    rev: v4.5.0
    hooks:
    - id: check-toml
      name: Check TOML
    - id: check-yaml
      name: Check YAML
    - id: debug-statements
    - id: end-of-file-fixer
    - id: mixed-line-ending
    - id: name-tests-test
      args: ["--pytest-test-first"]
    - id: trailing-whitespace
      args: [--markdown-linebreak-ext=md]

<<<<<<< HEAD
  - repo: https://github.com/asottile/pyupgrade
    rev: v3.15.0
=======
  - repo: https://github.com/astral-sh/ruff-pre-commit
    rev: v0.1.6
>>>>>>> cc1cf8de
    hooks:
    - id: pyupgrade
      args: [--py39-plus]

  - repo: https://github.com/ambv/black
    rev: 23.11.0
    hooks:
    - id: black

  - repo: https://github.com/adamchainz/blacken-docs
    rev: 1.16.0
    hooks:
      - id: blacken-docs
        additional_dependencies: [black]

  - repo: https://github.com/astral-sh/ruff-pre-commit
    rev: v0.1.5
    hooks:
    - id: ruff
      args: ["--fix", "--exit-non-zero-on-fix", "--show-fixes"]

  - repo: https://github.com/PyCQA/bandit
    rev: 1.7.5
    hooks:
    - id: bandit
      args: ["-r"]
      files: ^oteapi_optimade/.*$

  - repo: https://github.com/pre-commit/mirrors-mypy
<<<<<<< HEAD
    rev: v1.7.0
=======
    rev: v1.7.1
>>>>>>> cc1cf8de
    hooks:
    - id: mypy
      exclude: ^tests/.*$
      additional_dependencies:
        - "types-requests"
        - "pydantic<2"

  - repo: https://github.com/SINTEF/ci-cd
    rev: v2.6.0
    hooks:
    - id: docs-api-reference
      args:
      - "--package-dir=oteapi_optimade"
      - "--full-docs-folder=models"
    - id: docs-landing-page<|MERGE_RESOLUTION|>--- conflicted
+++ resolved
@@ -18,13 +18,8 @@
     - id: trailing-whitespace
       args: [--markdown-linebreak-ext=md]
 
-<<<<<<< HEAD
   - repo: https://github.com/asottile/pyupgrade
     rev: v3.15.0
-=======
-  - repo: https://github.com/astral-sh/ruff-pre-commit
-    rev: v0.1.6
->>>>>>> cc1cf8de
     hooks:
     - id: pyupgrade
       args: [--py39-plus]
@@ -54,11 +49,7 @@
       files: ^oteapi_optimade/.*$
 
   - repo: https://github.com/pre-commit/mirrors-mypy
-<<<<<<< HEAD
-    rev: v1.7.0
-=======
     rev: v1.7.1
->>>>>>> cc1cf8de
     hooks:
     - id: mypy
       exclude: ^tests/.*$
