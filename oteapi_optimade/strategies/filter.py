--- conflicted
+++ resolved
@@ -84,11 +84,7 @@
             LOGGER.debug("Setting page_limit from limit.")
             optimade_config.query_parameters.page_limit = self.filter_config.limit
 
-<<<<<<< HEAD
-        return session.model_copy(
-=======
-        return session.copy(  # type: ignore[no-any-return]
->>>>>>> 242f28a8
+        return session.model_copy(  # type: ignore[no-any-return]
             update={
                 "optimade_config": optimade_config.model_copy(
                     update={
