"""OPTIMADE resource strategy."""
<<<<<<< HEAD
import importlib
=======
from __future__ import annotations

>>>>>>> 242f28a8
import logging
from typing import TYPE_CHECKING
from urllib.parse import parse_qs

import requests
from optimade.adapters import Reference, Structure
from optimade.models import (
    ErrorResponse,
    OptimadeError,
    ReferenceResponseMany,
    ReferenceResponseOne,
    StructureResponseMany,
    StructureResponseOne,
)
from oteapi.datacache import DataCache
from oteapi.models import SessionUpdate
from oteapi.plugins import create_strategy
from oteapi.plugins.entry_points import StrategyType
from pydantic import ValidationError
from pydantic.dataclasses import dataclass

try:
    from oteapi_dlite import __version__ as oteapi_dlite_version
    from oteapi_dlite.models import DLiteSessionUpdate
    from oteapi_dlite.utils import get_collection
except ImportError:
    oteapi_dlite_version = None

from oteapi_optimade.exceptions import MissingDependency, OPTIMADEParseError
from oteapi_optimade.models import OPTIMADEResourceConfig, OPTIMADEResourceSession
from oteapi_optimade.models.custom_types import OPTIMADEUrl
from oteapi_optimade.models.query import OPTIMADEQueryParameters

if TYPE_CHECKING:  # pragma: no cover
    from typing import Any

    from optimade.models import Response as OPTIMADEResponse


LOGGER = logging.getLogger("oteapi_optimade.strategies")


def use_dlite(access_service: str, use_dlite_flag: bool) -> bool:
    """Determine whether DLite should be utilized in the Resource strategy.

    Parameters:
        access_service: The accessService value from the resource's configuration.
        use_dlite_flag: The strategy-specific `use_dlite` configuration option.

    Returns:
        Based on the accessService value, then whether DLite should be used or not.

    """
    if (
        any(dlite_form in access_service for dlite_form in ["DLite", "dlite"])
        or use_dlite_flag
    ):
        if oteapi_dlite_version is None:
            error_message = (
                "OTEAPI-DLite is not found on the system. This is required to use "
                "DLite with the OTEAPI-OPTIMADE strategies."
            )
            raise MissingDependency(error_message)
        return True
    return False


@dataclass
class OPTIMADEResourceStrategy:
    """OPTIMADE Resource Strategy.

    **Implements strategies**:

    - `("accessService", "optimade")`
    - `("accessService", "OPTIMADE")`
    - `("accessService", "OPTiMaDe")`
    - `("accessService", "optimade+dlite")`
    - `("accessService", "OPTIMADE+dlite")`
    - `("accessService", "OPTiMaDe+dlite")`
    - `("accessService", "optimade+DLite")`
    - `("accessService", "OPTIMADE+DLite")`
    - `("accessService", "OPTiMaDe+DLite")`

    """

    resource_config: OPTIMADEResourceConfig

    def initialize(
        self, session: dict[str, Any] | None = None
    ) -> SessionUpdate | DLiteSessionUpdate:
        """Initialize strategy.

        This method will be called through the `/initialize` endpoint of the OTE-API
        Services.

        Parameters:
            session: A session-specific dictionary context.

        Returns:
            An update model of key/value-pairs to be stored in the session-specific
            context from services.

        """
        if use_dlite(
            self.resource_config.accessService,
            self.resource_config.configuration.use_dlite,
        ):
            return DLiteSessionUpdate(collection_id=get_collection(session).uuid)
        return SessionUpdate()

    def get(
        self, session: SessionUpdate | dict[str, Any] | None = None
    ) -> OPTIMADEResourceSession:
        """Execute an OPTIMADE query to `accessUrl`.

        This method will be called through the strategy-specific endpoint of the
        OTE-API Services.

        Configuration values provided in `resource_config.configuration` take
        precedence over the derived values from `accessUrl`.

        Workflow:
        1. Update configuration according to session.
        2. Deconstruct `accessUrl` (done partly by
           `oteapi_optimade.models.custom_types.OPTIMADEUrl`).
        3. Reconstruct the complete query URL.
        4. Send query.
        5. Store result in data cache.

        Parameters:
            session: A session-specific dictionary-like context.

        Returns:
            An update model of key/value-pairs to be stored in the session-specific
            context from services.

        """
        if session and isinstance(session, dict):
            session = OPTIMADEResourceSession(**session)
        elif session and isinstance(session, SessionUpdate):
            session = OPTIMADEResourceSession(
                **session.model_dump(exclude_defaults=True, exclude_unset=True)
            )
        else:
            session = OPTIMADEResourceSession()

        if session.optimade_config:
            self.resource_config.configuration.update(
                session.optimade_config.model_dump(
                    exclude_defaults=True, exclude_unset=True
                )
            )

        optimade_endpoint = self.resource_config.accessUrl.endpoint or "structures"
        optimade_query = (
            self.resource_config.configuration.query_parameters
            or OPTIMADEQueryParameters()
        )
        LOGGER.debug("resource_config: %r", self.resource_config)

        if self.resource_config.accessUrl.query:
            parsed_query = parse_qs(self.resource_config.accessUrl.query)
            for field, value in parsed_query.items():
                # Only use the latest defined value for any parameter
                if field not in optimade_query.model_fields_set:
                    LOGGER.debug(
                        "Setting %r from accessUrl (value=%r)", field, value[-1]
                    )
                    setattr(optimade_query, field, value[-1])

        LOGGER.debug("optimade_query after update: %r", optimade_query)

        optimade_url = OPTIMADEUrl(
            f"{self.resource_config.accessUrl.base_url}"
            f"/{self.resource_config.accessUrl.version or 'v1'}"
            f"/{optimade_endpoint}?{optimade_query.generate_query_string()}"
        )
        LOGGER.debug("OPTIMADE URL to be requested: %s", optimade_url)

        # Set cache access key to the full OPTIMADE URL.
        self.resource_config.configuration.datacache_config.accessKey = optimade_url

        # Perform query
        response = requests.get(
            optimade_url,
            allow_redirects=True,
            timeout=(3, 27),  # timeout in seconds (connect, read)
        )

        if optimade_query.response_format and optimade_query.response_format != "json":
            error_message = (
                "Can only handle JSON responses for now. Requested response format: "
                f"{optimade_query.response_format!r}"
            )
            raise NotImplementedError(error_message)

        cache = DataCache(config=self.resource_config.configuration.datacache_config)
        cache.add(
            {
                "status_code": response.status_code,
                "ok": response.ok,
                "json": response.json(),
            }
        )

        parse_with_dlite = use_dlite(
            self.resource_config.accessService,
            self.resource_config.configuration.use_dlite,
        )

        parse_mediaType = (
            "application/vnd."
            f"{self.resource_config.accessService.split('+', maxsplit=1)[0]}"
        )
        if parse_with_dlite:
            parse_mediaType += "+DLite"
        elif optimade_query.response_format:
            parse_mediaType += f"+{optimade_query.response_format}"

        parse_config = {
            "downloadUrl": optimade_url,
            "mediaType": parse_mediaType,
            "configuration": {
                "datacache_config": self.resource_config.configuration.datacache_config,
            },
        }

        LOGGER.debug("parse_config: %r", parse_config)

        session.update(
            create_strategy(StrategyType.PARSE, parse_config).initialize(
                session.model_dump(exclude_defaults=True, exclude_unset=True)
            )
        )
        session.update(
            create_strategy(StrategyType.PARSE, parse_config).get(
                session.model_dump(exclude_defaults=True, exclude_unset=True)
            )
        )

        if not all(
            _ in session for _ in ("optimade_response", "optimade_response_model")
        ):
            LOGGER.error(
                "Could not retrieve response from OPTIMADE parse strategy.\n"
                "optimade_response=%r\n"
                "optimade_response_model=%r\n"
                "session fields=%r",
                session.get("optimade_response"),
                session.get("optimade_response_model"),
                list(session.keys()),
            )
            raise OPTIMADEParseError(
                "Could not retrieve response from OPTIMADE parse strategy."
            )

        optimade_response_model_module, optimade_response_model_name = session.pop(
            "optimade_response_model"
        )
        optimade_response_dict = session.pop("optimade_response")

<<<<<<< HEAD
        # Parse response using the provided model
        try:
            optimade_response_model: "type[OPTIMADEResponse]" = getattr(
                importlib.import_module(optimade_response_model_module),
                optimade_response_model_name,
            )
            optimade_response = optimade_response_model(**optimade_response_dict)
        except (ImportError, AttributeError) as exc:
            LOGGER.error(
                "Could not import the response model.\n"
                "ImportError: %s\n"
                "optimade_response_model_module=%r\n"
                "optimade_response_model_name=%r",
                exc,
                optimade_response_model_module,
                optimade_response_model_name,
            )
            raise OPTIMADEParseError("Could not import the response model.") from exc
        except ValidationError as exc:
            LOGGER.error(
                "Could not validate the response model.\n"
                "ValidationError: %s\n"
                "optimade_response_model_module=%r\n"
                "optimade_response_model_name=%r",
                exc,
                optimade_response_model_module,
                optimade_response_model_name,
            )
            raise OPTIMADEParseError("Could not validate the response model.") from exc
=======
        if "optimade_response_object" not in session:
            error_message = (
                "'optimade_response_object' was expected to be present in the session."
            )
            raise ValueError(error_message)

        optimade_response: OPTIMADEResponse = session.pop("optimade_response_object")
        if "optimade_response" in session and not session.get("optimade_response"):
            del session["optimade_response"]
>>>>>>> 242f28a8

        if isinstance(optimade_response, ErrorResponse):
            optimade_resources = optimade_response.errors
            session.optimade_resource_model = (
                f"{OptimadeError.__module__}:OptimadeError"
            )
        elif isinstance(optimade_response, ReferenceResponseMany):
            optimade_resources = [
                Reference(entry).as_dict
                if isinstance(entry, dict)
                else Reference(entry.model_dump()).as_dict
                for entry in optimade_response.data
            ]
            session.optimade_resource_model = f"{Reference.__module__}:Reference"
        elif isinstance(optimade_response, ReferenceResponseOne):
            optimade_resources = [
                Reference(optimade_response.data).as_dict
                if isinstance(optimade_response.data, dict)
                else Reference(optimade_response.data.model_dump()).as_dict
            ]
            session.optimade_resource_model = f"{Reference.__module__}:Reference"
        elif isinstance(optimade_response, StructureResponseMany):
            optimade_resources = [
                Structure(entry).as_dict
                if isinstance(entry, dict)
                else Structure(entry.model_dump()).as_dict
                for entry in optimade_response.data
            ]
            session.optimade_resource_model = f"{Structure.__module__}:Structure"
        elif isinstance(optimade_response, StructureResponseOne):
            optimade_resources = [
                Structure(optimade_response.data).as_dict
                if isinstance(optimade_response.data, dict)
                else Structure(optimade_response.data.model_dump()).as_dict
            ]
            session.optimade_resource_model = f"{Structure.__module__}:Structure"
        else:
            LOGGER.error(
                "Could not parse response as errors, references or structures. "
                "Response:\n%r",
                optimade_response,
            )
            error_message = (
                "Could not retrieve errors, references or structures from response "
                f"from {optimade_url}. It could be a valid OPTIMADE API response, "
                "however it may not be supported by OTEAPI-OPTIMADE. It may also be an "
                "invalid response completely."
            )
            raise OPTIMADEParseError(error_message)

        session.optimade_resources = [
            resource if isinstance(resource, dict) else resource.model_dump()
            for resource in optimade_resources
        ]

        if session.optimade_config and session.optimade_config.query_parameters:
            session = session.model_copy(
                update={
                    "optimade_config": session.optimade_config.model_copy(
                        update={
                            "query_parameters": session.optimade_config.query_parameters.model_dump(
                                exclude_defaults=True,
                                exclude_unset=True,
                            )
                        }
                    )
                }
            )

        if TYPE_CHECKING:  # pragma: no cover
            assert isinstance(session, OPTIMADEResourceSession)  # nosec

        return session<|MERGE_RESOLUTION|>--- conflicted
+++ resolved
@@ -1,10 +1,7 @@
 """OPTIMADE resource strategy."""
-<<<<<<< HEAD
+from __future__ import annotations
+
 import importlib
-=======
-from __future__ import annotations
-
->>>>>>> 242f28a8
 import logging
 from typing import TYPE_CHECKING
 from urllib.parse import parse_qs
@@ -248,65 +245,59 @@
         if not all(
             _ in session for _ in ("optimade_response", "optimade_response_model")
         ):
+            base_error_message = (
+                "Could not retrieve response from OPTIMADE parse strategy."
+            )
             LOGGER.error(
-                "Could not retrieve response from OPTIMADE parse strategy.\n"
+                "%s\n"
                 "optimade_response=%r\n"
                 "optimade_response_model=%r\n"
                 "session fields=%r",
+                base_error_message,
                 session.get("optimade_response"),
                 session.get("optimade_response_model"),
                 list(session.keys()),
             )
-            raise OPTIMADEParseError(
-                "Could not retrieve response from OPTIMADE parse strategy."
-            )
+            raise OPTIMADEParseError(base_error_message)
 
         optimade_response_model_module, optimade_response_model_name = session.pop(
             "optimade_response_model"
         )
         optimade_response_dict = session.pop("optimade_response")
 
-<<<<<<< HEAD
         # Parse response using the provided model
         try:
-            optimade_response_model: "type[OPTIMADEResponse]" = getattr(
+            optimade_response_model: type[OPTIMADEResponse] = getattr(
                 importlib.import_module(optimade_response_model_module),
                 optimade_response_model_name,
             )
             optimade_response = optimade_response_model(**optimade_response_dict)
         except (ImportError, AttributeError) as exc:
+            base_error_message = "Could not import the response model."
             LOGGER.error(
-                "Could not import the response model.\n"
+                "%s\n"
                 "ImportError: %s\n"
                 "optimade_response_model_module=%r\n"
                 "optimade_response_model_name=%r",
+                base_error_message,
                 exc,
                 optimade_response_model_module,
                 optimade_response_model_name,
             )
-            raise OPTIMADEParseError("Could not import the response model.") from exc
+            raise OPTIMADEParseError(base_error_message) from exc
         except ValidationError as exc:
+            base_error_message = "Could not validate the response model."
             LOGGER.error(
-                "Could not validate the response model.\n"
+                "%s\n"
                 "ValidationError: %s\n"
                 "optimade_response_model_module=%r\n"
                 "optimade_response_model_name=%r",
+                base_error_message,
                 exc,
                 optimade_response_model_module,
                 optimade_response_model_name,
             )
-            raise OPTIMADEParseError("Could not validate the response model.") from exc
-=======
-        if "optimade_response_object" not in session:
-            error_message = (
-                "'optimade_response_object' was expected to be present in the session."
-            )
-            raise ValueError(error_message)
-
-        optimade_response: OPTIMADEResponse = session.pop("optimade_response_object")
-        if "optimade_response" in session and not session.get("optimade_response"):
-            del session["optimade_response"]
->>>>>>> 242f28a8
+            raise OPTIMADEParseError(base_error_message) from exc
 
         if isinstance(optimade_response, ErrorResponse):
             optimade_resources = optimade_response.errors
