"""OPTIMADE resource strategy."""

from __future__ import annotations

import importlib
import logging
from typing import TYPE_CHECKING
from urllib.parse import parse_qs

import requests
from optimade.adapters import Reference, Structure
from optimade.models import (
    ErrorResponse,
    OptimadeError,
    ReferenceResponseMany,
    ReferenceResponseOne,
    StructureResponseMany,
    StructureResponseOne,
)
from oteapi.datacache import DataCache
from oteapi.models import SessionUpdate
from oteapi.plugins import create_strategy
from oteapi.plugins.entry_points import StrategyType
from pydantic import ValidationError
from pydantic.dataclasses import dataclass

try:
    from oteapi_dlite import __version__ as oteapi_dlite_version
    from oteapi_dlite.models import DLiteSessionUpdate
    from oteapi_dlite.utils import get_collection
except ImportError:
    oteapi_dlite_version = None

from oteapi_optimade.exceptions import MissingDependency, OPTIMADEParseError
from oteapi_optimade.models import OPTIMADEResourceConfig, OPTIMADEResourceSession
from oteapi_optimade.models.custom_types import OPTIMADEUrl
from oteapi_optimade.models.query import OPTIMADEQueryParameters

if TYPE_CHECKING:  # pragma: no cover
    from typing import Any

    from optimade.models import Response as OPTIMADEResponse


LOGGER = logging.getLogger("oteapi_optimade.strategies")


def use_dlite(access_service: str, use_dlite_flag: bool) -> bool:
    """Determine whether DLite should be utilized in the Resource strategy.

    Parameters:
        access_service: The accessService value from the resource's configuration.
        use_dlite_flag: The strategy-specific `use_dlite` configuration option.

    Returns:
        Based on the accessService value, then whether DLite should be used or not.

    """
    if (
        any(dlite_form in access_service for dlite_form in ["DLite", "dlite"])
        or use_dlite_flag
    ):
        if oteapi_dlite_version is None:
            error_message = (
                "OTEAPI-DLite is not found on the system. This is required to use "
                "DLite with the OTEAPI-OPTIMADE strategies."
            )
            raise MissingDependency(error_message)
        return True
    return False


@dataclass
class OPTIMADEResourceStrategy:
    """OPTIMADE Resource Strategy.

    **Implements strategies**:

    - `("accessService", "optimade")`
    - `("accessService", "OPTIMADE")`
    - `("accessService", "OPTiMaDe")`
    - `("accessService", "optimade+dlite")`
    - `("accessService", "OPTIMADE+dlite")`
    - `("accessService", "OPTiMaDe+dlite")`
    - `("accessService", "optimade+DLite")`
    - `("accessService", "OPTIMADE+DLite")`
    - `("accessService", "OPTiMaDe+DLite")`

    """

    resource_config: OPTIMADEResourceConfig

    def initialize(
        self, session: dict[str, Any] | None = None
    ) -> SessionUpdate | DLiteSessionUpdate:
        """Initialize strategy.

        This method will be called through the `/initialize` endpoint of the OTE-API
        Services.

        Parameters:
            session: A session-specific dictionary context.

        Returns:
            An update model of key/value-pairs to be stored in the session-specific
            context from services.

        """
        if use_dlite(
            self.resource_config.accessService,
            self.resource_config.configuration.use_dlite,
        ):
            return DLiteSessionUpdate(collection_id=get_collection(session).uuid)
        return SessionUpdate()

    def get(
        self, session: SessionUpdate | dict[str, Any] | None = None
    ) -> OPTIMADEResourceSession:
        """Execute an OPTIMADE query to `accessUrl`.

        This method will be called through the strategy-specific endpoint of the
        OTE-API Services.

        Configuration values provided in `resource_config.configuration` take
        precedence over the derived values from `accessUrl`.

        Workflow:
        1. Update configuration according to session.
        2. Deconstruct `accessUrl` (done partly by
           `oteapi_optimade.models.custom_types.OPTIMADEUrl`).
        3. Reconstruct the complete query URL.
        4. Send query.
        5. Store result in data cache.

        Parameters:
            session: A session-specific dictionary-like context.

        Returns:
            An update model of key/value-pairs to be stored in the session-specific
            context from services.

        """
        if session and isinstance(session, dict):
            session = OPTIMADEResourceSession(**session)
        elif session and isinstance(session, SessionUpdate):
            session = OPTIMADEResourceSession(
                **session.model_dump(exclude_defaults=True, exclude_unset=True)
            )
        else:
            session = OPTIMADEResourceSession()

        if session.optimade_config:
            self.resource_config.configuration.update(
                session.optimade_config.model_dump(
                    exclude_defaults=True, exclude_unset=True
                )
            )

        optimade_endpoint = self.resource_config.accessUrl.endpoint or "structures"
        optimade_query = (
            self.resource_config.configuration.query_parameters
            or OPTIMADEQueryParameters()
        )
        LOGGER.debug("resource_config: %r", self.resource_config)

        if self.resource_config.accessUrl.query:
            parsed_query = parse_qs(self.resource_config.accessUrl.query)
            for field, value in parsed_query.items():
                # Only use the latest defined value for any parameter
                if field not in optimade_query.model_fields_set:
                    LOGGER.debug(
                        "Setting %r from accessUrl (value=%r)", field, value[-1]
                    )
                    setattr(optimade_query, field, value[-1])

        LOGGER.debug("optimade_query after update: %r", optimade_query)

        optimade_url = OPTIMADEUrl(
            f"{self.resource_config.accessUrl.base_url}"
            f"/{self.resource_config.accessUrl.version or 'v1'}"
            f"/{optimade_endpoint}?{optimade_query.generate_query_string()}"
        )
        LOGGER.debug("OPTIMADE URL to be requested: %s", optimade_url)

        # Set cache access key to the full OPTIMADE URL.
        self.resource_config.configuration.datacache_config.accessKey = optimade_url

        # Perform query
        response = requests.get(
            optimade_url,
            allow_redirects=True,
            timeout=(3, 27),  # timeout in seconds (connect, read)
        )

        if optimade_query.response_format and optimade_query.response_format != "json":
            error_message = (
                "Can only handle JSON responses for now. Requested response format: "
                f"{optimade_query.response_format!r}"
            )
            raise NotImplementedError(error_message)

        cache = DataCache(config=self.resource_config.configuration.datacache_config)
        cache.add(
            {
                "status_code": response.status_code,
                "ok": response.ok,
                "json": response.json(),
            }
        )

        parse_with_dlite = use_dlite(
            self.resource_config.accessService,
            self.resource_config.configuration.use_dlite,
        )

        parse_mediaType = (
            "application/vnd."
            f"{self.resource_config.accessService.split('+', maxsplit=1)[0]}"
        )
        if parse_with_dlite:
            parse_mediaType += "+DLite"
        elif optimade_query.response_format:
            parse_mediaType += f"+{optimade_query.response_format}"

        parse_config = {
            "downloadUrl": optimade_url,
            "mediaType": parse_mediaType,
            "configuration": {
                "datacache_config": self.resource_config.configuration.datacache_config,
            },
        }

        LOGGER.debug("parse_config: %r", parse_config)

        session.update(
            create_strategy(StrategyType.PARSE, parse_config).initialize(
                session.model_dump(exclude_defaults=True, exclude_unset=True)
            )
        )
        session.update(
            create_strategy(StrategyType.PARSE, parse_config).get(
                session.model_dump(exclude_defaults=True, exclude_unset=True)
            )
        )

        if not all(
            _ in session for _ in ("optimade_response", "optimade_response_model")
        ):
            base_error_message = (
                "Could not retrieve response from OPTIMADE parse strategy."
            )
            LOGGER.error(
                "%s\n"
                "optimade_response=%r\n"
                "optimade_response_model=%r\n"
                "session fields=%r",
                base_error_message,
                session.get("optimade_response"),
                session.get("optimade_response_model"),
                list(session.keys()),
            )
            raise OPTIMADEParseError(base_error_message)

        optimade_response_model_module, optimade_response_model_name = session.pop(
            "optimade_response_model"
        )
        optimade_response_dict = session.pop("optimade_response")

        # Parse response using the provided model
        try:
            optimade_response_model: type[OPTIMADEResponse] = getattr(
                importlib.import_module(optimade_response_model_module),
                optimade_response_model_name,
            )
            optimade_response = optimade_response_model(**optimade_response_dict)
        except (ImportError, AttributeError) as exc:
            base_error_message = "Could not import the response model."
            LOGGER.error(
                "%s\n"
                "ImportError: %s\n"
                "optimade_response_model_module=%r\n"
                "optimade_response_model_name=%r",
                base_error_message,
                exc,
                optimade_response_model_module,
                optimade_response_model_name,
            )
            raise OPTIMADEParseError(base_error_message) from exc
        except ValidationError as exc:
            base_error_message = "Could not validate the response model."
            LOGGER.error(
                "%s\n"
                "ValidationError: %s\n"
                "optimade_response_model_module=%r\n"
                "optimade_response_model_name=%r",
                base_error_message,
                exc,
                optimade_response_model_module,
                optimade_response_model_name,
            )
            raise OPTIMADEParseError(base_error_message) from exc

        if isinstance(optimade_response, ErrorResponse):
            optimade_resources = optimade_response.errors
            session.optimade_resource_model = (
                f"{OptimadeError.__module__}:OptimadeError"
            )
        elif isinstance(optimade_response, ReferenceResponseMany):
            optimade_resources = [
<<<<<<< HEAD
                Reference(entry).as_dict
                if isinstance(entry, dict)
                else Reference(entry.model_dump()).as_dict
=======
                (
                    Reference(entry).as_dict
                    if isinstance(entry, dict)
                    else Reference(entry.dict()).as_dict
                )
>>>>>>> 5cae62f3
                for entry in optimade_response.data
            ]
            session.optimade_resource_model = f"{Reference.__module__}:Reference"
        elif isinstance(optimade_response, ReferenceResponseOne):
            optimade_resources = [
<<<<<<< HEAD
                Reference(optimade_response.data).as_dict
                if isinstance(optimade_response.data, dict)
                else Reference(optimade_response.data.model_dump()).as_dict
=======
                (
                    Reference(optimade_response.data).as_dict
                    if isinstance(optimade_response.data, dict)
                    else Reference(optimade_response.data.dict()).as_dict
                )
>>>>>>> 5cae62f3
            ]
            session.optimade_resource_model = f"{Reference.__module__}:Reference"
        elif isinstance(optimade_response, StructureResponseMany):
            optimade_resources = [
<<<<<<< HEAD
                Structure(entry).as_dict
                if isinstance(entry, dict)
                else Structure(entry.model_dump()).as_dict
=======
                (
                    Structure(entry).as_dict
                    if isinstance(entry, dict)
                    else Structure(entry.dict()).as_dict
                )
>>>>>>> 5cae62f3
                for entry in optimade_response.data
            ]
            session.optimade_resource_model = f"{Structure.__module__}:Structure"
        elif isinstance(optimade_response, StructureResponseOne):
            optimade_resources = [
<<<<<<< HEAD
                Structure(optimade_response.data).as_dict
                if isinstance(optimade_response.data, dict)
                else Structure(optimade_response.data.model_dump()).as_dict
=======
                (
                    Structure(optimade_response.data).as_dict
                    if isinstance(optimade_response.data, dict)
                    else Structure(optimade_response.data.dict()).as_dict
                )
>>>>>>> 5cae62f3
            ]
            session.optimade_resource_model = f"{Structure.__module__}:Structure"
        else:
            LOGGER.error(
                "Could not parse response as errors, references or structures. "
                "Response:\n%r",
                optimade_response,
            )
            error_message = (
                "Could not retrieve errors, references or structures from response "
                f"from {optimade_url}. It could be a valid OPTIMADE API response, "
                "however it may not be supported by OTEAPI-OPTIMADE. It may also be an "
                "invalid response completely."
            )
            raise OPTIMADEParseError(error_message)

        session.optimade_resources = [
            resource if isinstance(resource, dict) else resource.model_dump()
            for resource in optimade_resources
        ]

        if session.optimade_config and session.optimade_config.query_parameters:
            session = session.model_copy(
                update={
                    "optimade_config": session.optimade_config.model_copy(
                        update={
                            "query_parameters": session.optimade_config.query_parameters.model_dump(
                                exclude_defaults=True,
                                exclude_unset=True,
                            )
                        }
                    )
                }
            )

        if TYPE_CHECKING:  # pragma: no cover
            assert isinstance(session, OPTIMADEResourceSession)  # nosec

        return session<|MERGE_RESOLUTION|>--- conflicted
+++ resolved
@@ -307,64 +307,40 @@
             )
         elif isinstance(optimade_response, ReferenceResponseMany):
             optimade_resources = [
-<<<<<<< HEAD
-                Reference(entry).as_dict
-                if isinstance(entry, dict)
-                else Reference(entry.model_dump()).as_dict
-=======
                 (
                     Reference(entry).as_dict
                     if isinstance(entry, dict)
-                    else Reference(entry.dict()).as_dict
-                )
->>>>>>> 5cae62f3
+                    else Reference(entry.model_dump()).as_dict
+                )
                 for entry in optimade_response.data
             ]
             session.optimade_resource_model = f"{Reference.__module__}:Reference"
         elif isinstance(optimade_response, ReferenceResponseOne):
             optimade_resources = [
-<<<<<<< HEAD
-                Reference(optimade_response.data).as_dict
-                if isinstance(optimade_response.data, dict)
-                else Reference(optimade_response.data.model_dump()).as_dict
-=======
                 (
                     Reference(optimade_response.data).as_dict
                     if isinstance(optimade_response.data, dict)
-                    else Reference(optimade_response.data.dict()).as_dict
-                )
->>>>>>> 5cae62f3
+                    else Reference(optimade_response.data.model_dump()).as_dict
+                )
             ]
             session.optimade_resource_model = f"{Reference.__module__}:Reference"
         elif isinstance(optimade_response, StructureResponseMany):
             optimade_resources = [
-<<<<<<< HEAD
-                Structure(entry).as_dict
-                if isinstance(entry, dict)
-                else Structure(entry.model_dump()).as_dict
-=======
                 (
                     Structure(entry).as_dict
                     if isinstance(entry, dict)
-                    else Structure(entry.dict()).as_dict
-                )
->>>>>>> 5cae62f3
+                    else Structure(entry.model_dump()).as_dict
+                )
                 for entry in optimade_response.data
             ]
             session.optimade_resource_model = f"{Structure.__module__}:Structure"
         elif isinstance(optimade_response, StructureResponseOne):
             optimade_resources = [
-<<<<<<< HEAD
-                Structure(optimade_response.data).as_dict
-                if isinstance(optimade_response.data, dict)
-                else Structure(optimade_response.data.model_dump()).as_dict
-=======
                 (
                     Structure(optimade_response.data).as_dict
                     if isinstance(optimade_response.data, dict)
-                    else Structure(optimade_response.data.dict()).as_dict
-                )
->>>>>>> 5cae62f3
+                    else Structure(optimade_response.data.model_dump()).as_dict
+                )
             ]
             session.optimade_resource_model = f"{Structure.__module__}:Structure"
         else:
