--- conflicted
+++ resolved
@@ -190,16 +190,20 @@
         # Currently, only "structures" entries are supported and handled
         if isinstance(optimade_response, StructureResponseMany):
             structures = [
-                Structure(entry)
-                if isinstance(entry, dict)
-                else Structure(entry.model_dump())
+                (
+                    Structure(entry)
+                    if isinstance(entry, dict)
+                    else Structure(entry.model_dump())
+                )
                 for entry in optimade_response.data
             ]
         elif isinstance(optimade_response, StructureResponseOne):
             structures = [
-                Structure(optimade_response.data)
-                if isinstance(optimade_response.data, dict)
-                else Structure(optimade_response.data.model_dump())
+                (
+                    Structure(optimade_response.data)
+                    if isinstance(optimade_response.data, dict)
+                    else Structure(optimade_response.data.model_dump())
+                )
             ]
         elif isinstance(optimade_response, Success):
             if isinstance(optimade_response.data, dict):
@@ -208,52 +212,13 @@
                 structures = [Structure(optimade_response.data.model_dump())]
             elif isinstance(optimade_response.data, list):
                 structures = [
-<<<<<<< HEAD
-                    Structure(entry)
-                    if isinstance(entry, dict)
-                    else Structure(entry.model_dump())
-                    for entry in optimade_response.data
-                ]
-=======
                     (
                         Structure(entry)
                         if isinstance(entry, dict)
-                        else Structure(entry.dict())
-                    )
-                    for entry in session.optimade_response_object.data
+                        else Structure(entry.model_dump())
+                    )
+                    for entry in optimade_response.data
                 ]
-            elif isinstance(session.optimade_response_object, StructureResponseOne):
-                structures = [
-                    (
-                        Structure(session.optimade_response_object.data)
-                        if isinstance(session.optimade_response_object.data, dict)
-                        else Structure(session.optimade_response_object.data.dict())
-                    )
-                ]
-            elif isinstance(session.optimade_response_object, Success):
-                if isinstance(session.optimade_response_object.data, dict):
-                    structures = [Structure(session.optimade_response_object.data)]
-                elif isinstance(session.optimade_response_object.data, BaseModel):
-                    structures = [
-                        Structure(session.optimade_response_object.data.dict())
-                    ]
-                elif isinstance(session.optimade_response_object.data, list):
-                    structures = [
-                        (
-                            Structure(entry)
-                            if isinstance(entry, dict)
-                            else Structure(entry.dict())
-                        )
-                        for entry in session.optimade_response_object.data
-                    ]
-                else:
-                    LOGGER.debug(
-                        "Could not determine what to do with `data`. Type %s.",
-                        type(session.optimade_response_object.data),
-                    )
-                    error_message = "Could not parse `data` entry in response."
-                    raise OPTIMADEParseError(error_message)
->>>>>>> 5cae62f3
             else:
                 LOGGER.error(
                     "Could not determine what to do with `data`. Type %s.",
