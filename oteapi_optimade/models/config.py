--- conflicted
+++ resolved
@@ -1,14 +1,10 @@
 """General OPTIMADE configuration models."""
-<<<<<<< HEAD
-from typing import Literal, Optional, Annotated
-=======
 from __future__ import annotations
 
-from typing import Literal, Optional
->>>>>>> 242f28a8
+from typing import Annotated, Literal, Optional
 
 from oteapi.models import AttrDict, DataCacheConfig
-from pydantic import field_validator, Field
+from pydantic import Field, field_validator
 
 from oteapi_optimade.models.query import OPTIMADEQueryParameters
 
