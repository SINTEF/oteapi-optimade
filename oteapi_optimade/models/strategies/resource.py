--- conflicted
+++ resolved
@@ -1,11 +1,7 @@
 """Models specific to the resource strategy."""
-<<<<<<< HEAD
-from typing import Any, Dict, List, Literal, Optional, Annotated
-=======
 from __future__ import annotations
 
-from typing import Any, Literal, Optional
->>>>>>> 242f28a8
+from typing import Annotated, Any, Literal, Optional
 
 from oteapi.models import ResourceConfig, SessionUpdate
 from pydantic import ConfigDict, Field
@@ -53,7 +49,6 @@
 class OPTIMADEResourceSession(SessionUpdate):  # type: ignore[misc]
     """OPTIMADE session for the resource strategy."""
 
-<<<<<<< HEAD
     model_config = ConfigDict(validate_assignment=True, arbitrary_types_allowed=True)
 
     optimade_config: Annotated[
@@ -63,31 +58,17 @@
                 "OPTIMADE configuration. Contains relevant information necessary to "
                 "perform OPTIMADE queries."
             ),
-=======
-    optimade_config: Optional[OPTIMADEConfig] = Field(
-        None,
-        description=(
-            "OPTIMADE configuration. Contains relevant information necessary to "
-            "perform OPTIMADE queries."
-        ),
-    )
-    optimade_resources: list[dict[str, Any]] = Field(
-        [],
-        description=(
-            "List of OPTIMADE resources (structures, references, errors, ...) returned"
-            " from the OPTIMADE request."
->>>>>>> 242f28a8
         ),
     ] = None
     optimade_resources: Annotated[
-        List[Dict[str, Any]],
+        list[dict[str, Any]],
         Field(
             description=(
                 "List of OPTIMADE resources (structures, references, errors, ...) returned"
                 " from the OPTIMADE request."
             ),
         ),
-    ] = []
+    ] = []  # noqa: RUF012
     optimade_resource_model: Annotated[
         str,
         Field(
